# 2024Fall_projects
<<<<<<< HEAD


Jimmy: Finish plane coding, seat map(optional)
Alex: Literature review, Documents
Erika: Docstring, doctest, efficiency improvement

Hypothesis testing: together next tuesday
=======
![img.png](Boeing737.png)
Boeing 737 
>>>>>>> bc08b854
<|MERGE_RESOLUTION|>--- conflicted
+++ resolved
@@ -1,13 +1,3 @@
 # 2024Fall_projects
-<<<<<<< HEAD
-
-
-Jimmy: Finish plane coding, seat map(optional)
-Alex: Literature review, Documents
-Erika: Docstring, doctest, efficiency improvement
-
-Hypothesis testing: together next tuesday
-=======
 ![img.png](Boeing737.png)
-Boeing 737 
->>>>>>> bc08b854
+Boeing 737 